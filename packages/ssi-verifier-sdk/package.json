{
  "name": "@blockialabs/ssi-verifier-sdk",
  "version": "2.0.4",
  "license": "Apache-2.0",
  "keywords": [
    "ssi",
    "verifiable credentials",
    "VC",
    "did",
    "decentralized identity",
    "verify",
    "verifier",
    "verifiable presentations"
  ],
  "homepage": "https://github.com/Blockia-Labs/blockialabs-ssi/blob/main/packages/ssi-verifier-sdk/README.md",
  "bugs": {
    "url": "https://github.com/Blockia-Labs/blockialabs-ssi/issues"
  },
  "repository": {
    "type": "git",
    "url": "https://github.com/Blockia-Labs/blockialabs-ssi.git",
    "directory": "packages/ssi-verifier-sdk"
  },
  "description": "Library that provides a SDK for verifying verifiable credentials in decentralized identity systems.",
  "type": "module",
  "main": "./dist/index.js",
  "module": "./dist/index.js",
  "types": "./dist/index.d.ts",
  "exports": {
    "./package.json": "./package.json",
    ".": {
      "development": "./src/index.ts",
      "types": "./dist/index.d.ts",
      "import": "./dist/index.js",
      "default": "./dist/index.js"
    }
  },
  "files": [
    "dist",
    "!**/*.tsbuildinfo"
  ],
  "nx": {
    "name": "ssi-verifier-sdk"
  },
  "dependencies": {
    "tslib": "^2.3.0",
    "jsonwebtoken": "^9.0.2",
    "@blockialabs/ssi-did-key": "2.0.4",
    "@blockialabs/ssi-storage": "2.0.4",
    "@noble/curves": "^2.0.0",
    "@blockialabs/ssi-credentials": "2.0.4",
    "qrcode": "^1.5.4",
    "uuid": "^11.1.0",
<<<<<<< HEAD
    "@blockialabs/ssi-did": "2.0.2",
    "@blockialabs/ssi-types": "2.0.2",
    "@blockialabs/ssi-utils": "2.0.2",
    "@noble/hashes": "^1.8.0",
    "@scure/base": "1.2.6"
=======
    "@blockialabs/ssi-did": "2.0.4",
    "@blockialabs/ssi-types": "2.0.4",
    "@blockialabs/ssi-utils": "2.0.4"
>>>>>>> 05436653
  },
  "publishConfig": {
    "access": "public"
  }
}<|MERGE_RESOLUTION|>--- conflicted
+++ resolved
@@ -51,17 +51,11 @@
     "@blockialabs/ssi-credentials": "2.0.4",
     "qrcode": "^1.5.4",
     "uuid": "^11.1.0",
-<<<<<<< HEAD
     "@blockialabs/ssi-did": "2.0.2",
     "@blockialabs/ssi-types": "2.0.2",
     "@blockialabs/ssi-utils": "2.0.2",
     "@noble/hashes": "^1.8.0",
     "@scure/base": "1.2.6"
-=======
-    "@blockialabs/ssi-did": "2.0.4",
-    "@blockialabs/ssi-types": "2.0.4",
-    "@blockialabs/ssi-utils": "2.0.4"
->>>>>>> 05436653
   },
   "publishConfig": {
     "access": "public"
